--- conflicted
+++ resolved
@@ -287,7 +287,7 @@
 
 void DatabaseWidget::setIconFromParent()
 {
-    if (!config()->get("UseGroupIconOnEntryCreation", true).toBool()) {
+    if (!config()->get("UseGroupIconOnEntryCreation").toBool()) {
         return;
     }
 
@@ -1092,22 +1092,10 @@
             restoreGroupEntryFocus(groupBeforeReload, entryBeforeReload);
 
         }
-<<<<<<< HEAD
-        else {
-            m_messageWidget->showMessage(
-                tr("Could not parse or unlock the new database file while attempting"
-                   " to autoreload this database."), MessageWidget::Error);
-        }
-    }
-    else {
+    } else {
         m_messageWidget->showMessage(
             tr("Could not open the new database file while attempting to autoreload this database."),
-                                     MessageWidget::Error);
-=======
-    } else {
-        MessageBox::critical(this, tr("Autoreload Failed"),
-                             tr("Could not open the new database file while attempting to autoreload this database."));
->>>>>>> 4ec2fe55
+            MessageWidget::Error);
     }
 
     // Rewatch the database file
