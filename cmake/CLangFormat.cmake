--- conflicted
+++ resolved
@@ -21,24 +21,6 @@
         autotype/mac)
 
 set(EXCLUDED_FILES
-<<<<<<< HEAD
-    # third-party files
-    streams/qtiocompressor.cpp
-    streams/qtiocompressor.h
-    gui/KMessageWidget.h
-    gui/KMessageWidget.cpp
-    gui/MainWindowAdaptor.h
-    gui/MainWindowAdaptor.cpp
-    crypto/ssh/bcrypt_pbkdf.cpp
-    crypto/ssh/blf.h
-    crypto/ssh/blowfish.c
-    tests/modeltest.cpp
-    tests/modeltest.h
-    # objective-c files
-    core/ScreenLockListenerMac.h
-    core/ScreenLockListenerMac.cpp
-)
-=======
         # third-party files
         streams/qtiocompressor.cpp
         streams/qtiocompressor.h
@@ -46,15 +28,14 @@
         gui/KMessageWidget.cpp
         gui/MainWindowAdaptor.h
         gui/MainWindowAdaptor.cpp
-        sshagent/bcrypt_pbkdf.cpp
-        sshagent/blf.h
-        sshagent/blowfish.c
+        crypto/ssh/bcrypt_pbkdf.cpp
+        crypto/ssh/blf.h
+        crypto/ssh/blowfish.c
         tests/modeltest.cpp
         tests/modeltest.h
         # objective-c files
         core/ScreenLockListenerMac.h
         core/ScreenLockListenerMac.cpp)
->>>>>>> a070f1bc
 
 file(GLOB_RECURSE ALL_SOURCE_FILES *.cpp *.h)
 foreach(SOURCE_FILE ${ALL_SOURCE_FILES})
